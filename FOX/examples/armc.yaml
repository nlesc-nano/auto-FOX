param:
    prm_file: ligand.prm
<<<<<<< HEAD
    charge:
        Cd: 0.9768
        Se: -0.9768
        O_1: -0.4704
        C_1: 0.4524
    epsilon:
        unit: kjmol
        Cd Cd: 0.3101
        Cd O_1: 1.8340
        Cd Se: 1.5225
        Se O_1: 1.6135
        Se Se: 0.4266
    sigma:
        unit: nm
        Cd Cd: 0.1234
        Se Se: 0.4852
        Cd Se: 0.2940
        Cd O_1: 0.2471
        Se O_1: 0.3526
=======
    lennard-jones:
        charge:
            Cd: 0.9768
            Se: -0.9768
            O_1: -0.4704
            C_1: 0.4524
        epsilon:
            unit: kjmol
            Cd Cd: 0.3101
            Se Se: 0.4266
            Cd Se: 1.5225
            Cd O_1: 1.8340
            Se O_1: 1.6135
        sigma:
            unit: nm
            Cd Cd: 0.1234
            Se Se: 0.4852
            Cd Se: 0.2940
            Cd O_1: 0.2471
            Se O_1: 0.3526
>>>>>>> 675f4015

psf:
    str_file: ligand.str
    ligand_atoms: [C, O, H]

pes:
    rdf:
        func: MultiMolecule.init_rdf
        kwarg:
            atom_subset: [Cd, Se, O]

molecule: mol.xyz

job:
    logfile: armc.log
    func: Cp2kJob
    name: armc
    path: .
    folder: MM_MD_workdir
    keep_files: False

    settings:
        input:
            motion:
                md:
                    ensemble: NVT
                    temperature: 300.0
                    timestep: 1.0
                    time_start_val: 5000
                    steps: 10000
                    thermostat:
                        type: CSVR
                        csvr:
                            timecon: 1250

hdf5_file: armc.hdf5

armc:
    iter_len: 50000
    sub_iter_len: 100
    gamma: 2.0
    a_target: 0.25
    phi: 1.0

move:
    charge_constraints: 'Cd = -1 * Se'
    range:
        start: 0.005
        stop: 0.1
        step: 0.005<|MERGE_RESOLUTION|>--- conflicted
+++ resolved
@@ -1,26 +1,5 @@
 param:
     prm_file: ligand.prm
-<<<<<<< HEAD
-    charge:
-        Cd: 0.9768
-        Se: -0.9768
-        O_1: -0.4704
-        C_1: 0.4524
-    epsilon:
-        unit: kjmol
-        Cd Cd: 0.3101
-        Cd O_1: 1.8340
-        Cd Se: 1.5225
-        Se O_1: 1.6135
-        Se Se: 0.4266
-    sigma:
-        unit: nm
-        Cd Cd: 0.1234
-        Se Se: 0.4852
-        Cd Se: 0.2940
-        Cd O_1: 0.2471
-        Se O_1: 0.3526
-=======
     lennard-jones:
         charge:
             Cd: 0.9768
@@ -41,7 +20,6 @@
             Cd Se: 0.2940
             Cd O_1: 0.2471
             Se O_1: 0.3526
->>>>>>> 675f4015
 
 psf:
     str_file: ligand.str
