""" A module fo running MD simulations. """

__all__ = ['MonteCarlo', 'ARMC']

import os
import shutil
from os.path import isdir

import numpy as np

from scm.plams import Molecule
from scm.plams.core.results import Results
from scm.plams.core.settings import Settings
from scm.plams.core.functions import (init, finish, add_to_class)
from scm.plams.interfaces.thirdparty.cp2k import Cp2kJob

from .to_hdf5 import HDF5
from .multi_mol import MultiMolecule
from ..functions.utils import (get_template, update_charge)
from ..functions.cp2k_utils import update_cp2k_settings


@add_to_class(Results)
def get_xyz_path(self):
    """ Return the path + filename to an .xyz file. """
    for file in self.files:
        if 'pos.xyz' in file:
            return self[file]
    raise FileNotFoundError('No .xyz files found in ' + self.job.path)


class MonteCarlo():
    """ The base MonteCarlo class.

    :parameter ref: A list with *n* PES descriptors as derived from , *e.g.*,
        an *Ab Initio* MD simulation.
    :type ref: *n* |list|_ [|float|_ or |np.ndarray|_ [|np.float64|_]]
    :parameter param: An array with the initial to be optimized forcefield parameters.
    :type param: |np.ndarray|_ [|np.float64|_]
    :parameter molecule: A molecule.
    :type molecule: |plams.Molecule|_ or |FOX.MultiMolecule|_

    :Atributes:     * **ref** (|list|_) – See the **ref** parameter.

                    * **param** (|np.ndarray|_ [|np.float64|_]) – See the **param** parameter.

                    * **pes** (|plams.Settings|_) – See :meth:`MonteCarlo.reconfigure_pes_atr`

                    * **move** (|plams.Settings|_) – See :meth:`MonteCarlo.reconfigure_move_atr`

                    * **job** (|plams.Settings|_) – See :meth:`MonteCarlo.reconfigure_job_atr`
    """
    def __init__(self, param, molecule, **kwarg):
        # Set the inital forcefield parameters
        self.param = param

        # Settings for generating PES descriptors and assigns of reference PES descriptors
        self.pes = Settings()
        self.pes.rdf.ref = None
        self.pes.rdf.func = MultiMolecule.init_rdf
        self.pes.rdf.kwarg = {'atom_subset': None}

        # Settings for running the actual MD calculations
        self.job = Settings()
        self.job.molecule = molecule
        self.job.charge_series = None
        self.job.func = Cp2kJob
        self.job.settings = get_template('md_cp2k.yaml')
        self.job.name = self._get_name()
        self.job.path = os.getcwd()
        self.job.keep_files = False

        # Settings for generating Monte Carlo moves
        self.move = Settings()
        self.move.range = self.reconfigure_move_range()
        self.move.func = np.add
        self.move.kwarg = {}
        self.move.charge_constraints = {}

        # Set user-specified keywords
        for key in kwarg:
            if key in self.param:
                self.param[key] = kwarg[key]
            elif key in self.move:
                self.move[key] = kwarg[key]
            elif key in self.job:
                self.job[key] = kwarg[key]

        self._sanitize()

    def __str__(self):
        return str(Settings(vars(self)))

    def _get_name(self):
        """ Return a jobname derived from **self.job.func**. """
        return str(self.job.func).rsplit("'", 1)[0].rsplit('.', 1)[-1]

    def _sanitize(self):
        """ Sanitize and validate all arguments of __init__(). """
        assert isinstance(self.job.molecule, (Molecule, MultiMolecule))
        if isinstance(self.job.molecule, MultiMolecule):
            self.job.molecule = self.job.molecule.as_Molecule(-1)[0]

        assert isinstance(self.job.name, str)
        assert isdir(self.job.path)

    def move(self):
        """ Update a random parameter in **self.param** by a random value from **self.move.range**.
        """
        i = self.param.loc[:, 'param'].sample()
        j = np.random.choice(self.move.range, 1)
        i[:] = self.move.func(i, j, **self.move.kwarg)

        # Constrain the atomic charges
        if 'charge' in i:
            for (_, at), charge in i.iteritems():
                pass
            update_charge(at, charge, self.job.charge_series, self.move.charge_constraints)

    def run_md(self):
        """ Run an MD job, updating the cartesian coordinates of **self.job.mol** and returning
        a new MultiMolecule object.

        * The MD job is constructed according to the provided settings in **self.job**.

        :return: A MultiMolecule object constructed from the MD trajectory & the path to the PLAMS
            results directory.
        :rtype: |FOX.MultiMolecule|_ and |str|_
        """
        # Run an MD calculation
        job_type = self.job.func
        job = job_type(**self.job)
        results = job.run()
        results.wait()

        # Construct and return a MultiMolecule object
        mol =  MultiMolecule(filename=results.get_xyz_path())
        self.job.mol.from_array(mol[-1])
        return mol, job.path

    def run_first_md(self):
        """ Run the first MD job (before starting the actual main for-loop) and construct a
        matching list of PES descriptors.

        * The MD job is constructed according to the provided settings in **self.job**.

        * The PES descriptors are constructed by the provided settings in **self.pes**.

        :return: A dictionary, containing a list with one or more PES descriptors, and
            the first (and only) key in aforementioned dictionary.
        :rtype: |dict|_ (keys: |tuple|_, values: |list|_) and |tuple|_
        """
        # Run MD
        key = tuple(self.param)
        mol, path = self.run_md()

        # Create PES descriptors
        values = {i: self.pes[i].func(mol, **self.pes[i].kwarg) for i in self.pes}
        history_dict = {key: self.apply_phi(values)}

        # Delete the output directory and return
        if self.job.keep_files:
            shutil.rmtree(path)
        return history_dict, key

    def get_pes_descriptors(self, history_dict, key):
        """ Check if a **key** is already present in **history_dict**.
        If *True*, return the matching list of PES descriptors;
        If *False*, construct and return a new list of PES descriptors.

        * The PES descriptors are constructed by the provided settings in **self.pes**.

        :parameter history_dict: A dictionary with results from previous iteractions.
        :type history_dict: |dict|_ (keys: |tuple|_, values: |list|_)
        :parameter key: A key in **history_dict**.
        :type key: |tuple|_
        :return: A previous value from **history_dict** or a new value from an MD calculation.
        :rtype: |dict|_ (keys: |str|_, values: |np.ndarray|_ [|np.float64|_])
        """
        if key in history_dict:
            return history_dict[key]
        else:
            mol, path = self.run_md()
            ret = {i: self.pes[i].func(mol, **self.pes[i].kwarg) for i in self.pes}

            # Delete the output directory and return
            if not self.job.keep_files:
                shutil.rmtree(path)
            return ret

    def reconfigure_move_range(self, start=0.005, stop=0.1, step=0.005):
        """ Generate an with array of all allowed moves, the moves spanning both the positive and
        negative range.
        Performs an inplace update of **self.move.range**.

        :parameter float start: Start of the interval. The interval includes this value.
        :parameter float stop: End of the interval. The interval includes this value.
        :parameter float step: Spacing between values.
        """
        rng_range = np.arange(start, start + step, step)
        self.move_range = np.concatenate((-rng_range, rng_range))

    def reconfigure_move_atr(self, move_range=None, func=np.add, kwarg={}):
        """ Reconfigure the attributes in **self.move**., the latter containg all settings related
        to generating Monte Carlo moves.
        See :meth:`MonteCarlo.set_move_range` for more extensive **set_move_range** options.

        :parameter move_range: An array of allowed moves.
        :type move_range: |None|_ or |np.ndarray|_ [|np.float64|_]
        :parameter type func: A type object of a function used for performing moves.
            The function in **func** is applied to floats.
        :parameter dict kwarg: Keyword arguments used in **func**.
        """
        self.move.range = move_range or self.set_move_range()
        self.move.func = func
        self.move.kwarg = kwarg

    def reconfigure_job_atr(self, molecule=None, func=Cp2kJob, settings=None,
<<<<<<< HEAD
                            name=None, path=None, keep_files=False):
=======
                            name=None, path=None):
>>>>>>> 8891f7b4
        """ Reconfigure the attributes in **self.job**, the latter containing all settings related
        to the PLAMS Job class and its subclasses.

        :parameter molecule: A PLAMS molecule.
        :type molecule: |None|_ or |plams.Molecule|_
        :parameter type func: A type object of PLAMS Job subclass.
            Used for running the MD calculations.
        :parameter settings: The job settings used by **func**.
        :type settings: |plams.Settings|_
        :parameter str name: The name of the directories holding the MD results produced by
            **func**.
        :parameter str path: The path where **name** will be stored.
        :parameter bool keep_files: Whether or not all files produced should during the MD
            calculations should be kept or deleted. WARNING: The size of a single MD trajectory can
            easily be in the dozens or even hundreds of megabytes; the MC parameter optimization
            will require thousands of such trajectories.
        """
        if molecule is not None:
            self.job.molecule = molecule
        self.job.func = func
        self.job.settings = settings or get_template('md_cp2k.yaml')
        self.job.name = name or self._get_name()
        self.job.path = path or os.getcwd()
        self.job.keep_files = keep_files


class ARMC(MonteCarlo):
    """ The addaptive rate Monte Carlo (ARMC) class, a subclass of the FOX.MonteCarlo_.

    :Atributes:     * **armc** (|plams.Settings|_) – See :meth:`ARMC.reconfigure_armc_atr`

                    * **phi** (|plams.Settings|_) – See :meth:`ARMC.reconfigure_phi_atr`
    """
    def __init__(self, param, molecule, **kwarg):
        MonteCarlo.__init__(self, param, molecule, **kwarg)

        # Settings specific to addaptive rate Monte Carlo (ARMC)
        self.armc = Settings()
        self.armc.iter_len = 50000
        self.armc.sub_iter_len = 100
        self.armc.gamma = 2.0
        self.armc.a_target = 0.25

        # Settings specific to handling the phi parameter in ARMC
        self.phi = Settings()
        self.phi.phi = 1.0
        self.phi.func = np.add
        self.phi.kwarg = {}

        # Set user-specified keywords
        for key in kwarg:
            if key in self.armc:
                self.armc[key] = kwarg[key]

    def init_armc(self):
        """ Initialize the Addaptive Rate Monte Carlo procedure.

        :return: A new set of parameters.
        :rtype: |pd.DataFrame|_ (index: |pd.MultiIndex|_, values: |np.float64|_)
        """
        # Unpack attributes
        acceptance = np.zeros(self.armc.sub_iter_len, dtype=bool)
        sub_iter = self.armc.sub_iter_len
        super_iter = self.armc.iter_len // sub_iter

        # Construct the HDF5 class
        to_disk = HDF5(self)

        # Initialize
        init(path=self.job.path, folder='MM_MD_workdir')
        key_new, history_dict = self.run_first_md()
        for i in range(super_iter):
            for j in range(sub_iter):
                # Step 1: Perform a random move
                key_old = key_new
                self.move()
                key_new = tuple(self.param)
                to_disk.param(self.param, i, j)

                # Step 2: Check if the move has been performed already
                pes_new = self.get_pes_descriptors(history_dict, key_new)
                to_disk.pes_descriptors(pes_new, i, j)

                # Step 3: Evaluate the auxilary error
                pes_old = history_dict[key_old]
                accept = bool(sum(self.get_aux_error(pes_old) - self.get_aux_error(pes_new)))
                to_disk.acceptance(accept, i, j)

                # Step 4: Update the PES descriptor history
                if accept:
                    acceptance[j] = True
                    history_dict[key_new] = self.apply_phi(pes_new)
                    update_cp2k_settings(self.job.settings, self.param)
                else:
                    history_dict[key_old] = self.apply_phi(pes_old)
            self.update_phi(acceptance)
            acceptance[:] = False
        finish()

        return self.param

    def get_aux_error(self, pes_dict):
        """ Return the auxiliary error of the PES descriptors in **values** with respect to
        **self.ref**.

        :parameter pes_dict: A dictionary of *n* PES descriptors.
        :type pes_dict: *n* |dict|_ (keys: |str|_, values: |np.ndarray|_ [|np.float64|_])
        :return: An array with *n* auxilary errors
        :rtype: *n* |np.ndarray|_ [|np.float64|_]
        """
        def get_norm(a, b):
            return np.linalg.norm(a - b, axis=0).sum()
        return np.array([get_norm(pes_dict[j], self.pes[j].ref) for i, j in enumerate(pes_dict)])

    def apply_phi(self, values):
        """ Apply **self.phi.phi** to all PES descriptors in **values**.

        * The values are updated according to the provided settings in **self.armc**.

        :parameter values: A list of *n* PES descriptors.
        :type values: *n* |list|_ [|float|_ or |np.ndarray|_ [|np.float64|_]]
        """
        phi = self.phi.phi
        func = self.phi.func
        kwarg = self.phi.kwargf
        for i in values:
            func(i, phi, **kwarg, out=i)

    def update_phi(self, acceptance):
        """ Update **self.phi** based on **self.armc.a_target** and **acceptance**.

        * The values are updated according to the provided settings in **self.armc**.

        :parameter acceptance: An array denoting the accepted moves within a sub-iteration.
        :type acceptance: |np.ndarray|_ [|bool|_]
        """
        sign = np.sign(self.armc.a_target - np.mean(acceptance))
        self.phi.phi *= self.armc.gamma**sign

    def reconfigure_armc_atr(self, iter_len=50000, sub_iter_len=100, gamma=2.0, a_target=0.25):
        """ Reconfigure the attributes in **self.armc**, the latter containing all settings
        specific to addaptive rate Monte Carlo (except phi).

        :parameter int iter_len: The total number of iterations (including sub-iterations).
        :parameter int sub_iter_len: The length of each sub-iteration.
        :parameter float gamma: The parameter gamma.
        :parameter float a_target: The target acceptance rate.
        """
        self.armc.iter_len = iter_len
        self.armc.sub_iter_len = sub_iter_len
        self.armc.gamma = gamma
        self.armc.a_target = a_target

    def reconfigure_phi_atr(self, phi=1.0, func=np.add, kwarg={}):
        """ Reconfigure the attributes in **self.phi**, the latter containing all settings specific
        to the phi parameter in addaptive rate Monte Carlo.

        :parameter float phi: The parameter phi.
        :parameter type func: A type object of a function used for performing moves.
            The function in **func** is applied to scalars, arrays and/or dataframes.
        :parameter dict kwarg: Keyword arguments used in **func**.
        """
        self.phi.phi = phi
        self.phi.func = func
        self.phi.kwarg = kwarg<|MERGE_RESOLUTION|>--- conflicted
+++ resolved
@@ -216,11 +216,7 @@
         self.move.kwarg = kwarg
 
     def reconfigure_job_atr(self, molecule=None, func=Cp2kJob, settings=None,
-<<<<<<< HEAD
-                            name=None, path=None, keep_files=False):
-=======
                             name=None, path=None):
->>>>>>> 8891f7b4
         """ Reconfigure the attributes in **self.job**, the latter containing all settings related
         to the PLAMS Job class and its subclasses.
 
